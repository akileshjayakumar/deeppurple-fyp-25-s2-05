import os
from fastapi import FastAPI, HTTPException, Depends, Request
from fastapi.responses import JSONResponse
from fastapi.middleware.cors import CORSMiddleware
from contextlib import asynccontextmanager

from core.config import settings
from core.database import engine, Base, SQLALCHEMY_DATABASE_URL, get_db
from api import auth, users, sessions, files, analysis, admin
from utils.admin import create_admin_user
from utils.logger import logger
from core.auth import get_password_hash
from models.models import User

# Print some diagnostic information at startup
logger.info(f"DeepPurple API Starting - Version: {settings.APP_VERSION}")
logger.info(f"Debug mode: {settings.DEBUG}")
logger.info(f"Deployment environment: {settings.DEPLOYMENT_ENV}")
logger.info(f"OpenAI API Key present: {bool(settings.OPENAI_API_KEY)}")

# Create database tables on startup


@asynccontextmanager
async def lifespan(app: FastAPI):
    """
    Lifecycle manager for the FastAPI application.

    This function handles application startup and shutdown events.
    On startup, it initializes the database connection and creates tables.
    On shutdown, it performs cleanup operations if needed.

    Args:
        app: The FastAPI application instance
    """
    try:
        # Log database connection attempt
        logger.debug(
            f"Attempting to connect to database with URL: {SQLALCHEMY_DATABASE_URL}")

<<<<<<< HEAD
        # Create database tables - skip in Lambda environment
        if not settings.IS_LAMBDA:
            logger.info("Creating database tables...")
            Base.metadata.create_all(bind=engine)
            logger.debug("Database tables created successfully")
        else:
            logger.debug(
                "Running in Lambda environment - skipping database table creation")

        # Create initial admin user if environment variables are set and not in Lambda
        admin_email = os.getenv("ADMIN_EMAIL")
        admin_password = os.getenv("ADMIN_PASSWORD")

        if admin_email and admin_password and not settings.IS_LAMBDA:
            # Get a database session
            from sqlalchemy.orm import sessionmaker
            SessionLocal = sessionmaker(
                autocommit=False, autoflush=False, bind=engine)
            db = SessionLocal()

            try:
                # Create admin user
                admin_user = create_admin_user(
                    db=db,
                    email=admin_email,
                    password=admin_password
                )
                logger.info(f"Admin user setup completed for {admin_email}")
            except Exception as e:
                logger.error(f"Failed to create admin user: {str(e)}")
            finally:
                db.close()
        else:
            logger.info(
                "Admin credentials not provided or running in Lambda, skipping admin user creation")

        # Always create a test user for development, whether admin is created or not
        try:
            from sqlalchemy.orm import sessionmaker
            SessionLocal = sessionmaker(
                autocommit=False, autoflush=False, bind=engine)
            db = SessionLocal()

            from core.auth import get_password_hash
            from models.models import User

            test_user = db.query(User).filter(
                User.email == "user@example.com").first()
            if not test_user:
                test_user = User(
                    email="user@example.com",
                    hashed_password=get_password_hash("password"),
                    full_name="Test User",
                    is_active=True
                )
                db.add(test_user)
                db.commit()
                logger.info("Test user created: user@example.com / password")
            else:
                logger.info("Test user already exists")

            db.close()
        except Exception as e:
            logger.error(f"Failed to create test user: {str(e)}")
=======
        # Create database tables
        Base.metadata.create_all(bind=engine)
        logger.debug("Database tables created successfully")
>>>>>>> f4c9e363

    except Exception as e:
        logger.error(f"Error during database initialization: {str(e)}")

    yield
    # Clean up resources at shutdown if needed
    pass

# Initialize FastAPI app with appropriate configuration for Elastic Beanstalk
root_path = "" if not settings.API_BASE_URL else settings.API_BASE_URL

app = FastAPI(
    title="DeepPurple API",
    description="API for DeepPurple text analysis platform",
    version=settings.APP_VERSION,
    lifespan=lifespan,
    root_path=root_path,
)

# Add CORS middleware with more restricted origin settings for production
origins = ["*"]  # Default for development
if settings.DEPLOYMENT_ENV == "production":
    # In production, specify exact allowed origins
    client_domain = os.getenv("CLIENT_DOMAIN", "")
    origins = [
        f"https://{client_domain}",
        f"https://www.{client_domain}",
    ]
    if settings.API_BASE_URL:
        origins.append(settings.API_BASE_URL)

app.add_middleware(
    CORSMiddleware,
    allow_origins=origins,
    allow_credentials=True,
    allow_methods=["*"],
    allow_headers=["*"],
)

# Exception handler for all HTTPExceptions


@app.exception_handler(HTTPException)
async def http_exception_handler(request: Request, exc: HTTPException):
    """
    Global exception handler for all HTTP exceptions.

    Args:
        request: The incoming request that caused the exception
        exc: The HTTP exception that was raised

    Returns:
        JSONResponse: A properly formatted JSON response with the error details
    """
    return JSONResponse(
        status_code=exc.status_code,
        content={"detail": exc.detail},
    )

# Exception handler for general exceptions


@app.exception_handler(Exception)
async def general_exception_handler(request: Request, exc: Exception):
    """
    Global exception handler for all unhandled exceptions.

    This handler ensures that any unhandled exception is properly logged and
    returns a generic error message to prevent exposing sensitive information.

    Args:
        request: The incoming request that caused the exception
        exc: The exception that was raised

    Returns:
        JSONResponse: A generic 500 error response
    """
    logger.error(f"Unhandled exception: {str(exc)}")
    return JSONResponse(
        status_code=500,
        content={"detail": "Internal server error"},
    )

# Include routers
app.include_router(auth)
app.include_router(users)
app.include_router(sessions)
app.include_router(files)
app.include_router(analysis)
app.include_router(admin)

# Root endpoint


@app.get("/")
async def root():
    """
    Root endpoint that provides basic API information.

    This endpoint is primarily used to verify that the API is running and
    to display basic version information.

    Returns:
        dict: Basic application information including name, version and welcome message
    """
    env_info = {
        "environment": settings.DEPLOYMENT_ENV,
        "deployment_target": "elastic_beanstalk"
    }

    return {
        "name": settings.APP_NAME,
        "version": settings.APP_VERSION,
        "message": "Welcome to DeepPurple API",
        "environment": env_info
    }


@app.get("/health")
async def health_check():
    """
    Health check endpoint for monitoring and deployment systems.

    This endpoint verifies connectivity to the database and reports the
    current status of the API, making it suitable for use in health checks
    for container orchestration, load balancers, etc.

    Returns:
        dict: The health status of the API and its dependencies
    """
    # Check if database is connected
    try:
        # Try a simple query
        with engine.connect() as connection:
            connection.execute("SELECT 1")
        db_status = "connected"
    except Exception as e:
        db_status = f"error: {str(e)}"

    return {
        "status": "ok",
        "database": db_status,
        "deployment_env": settings.DEPLOYMENT_ENV,
        "deployment_target": "elastic_beanstalk"
    }

if __name__ == "__main__":
    import uvicorn
    uvicorn.run(
        "main:app",
        host="0.0.0.0",
        port=8000,
        reload=settings.DEBUG
    )<|MERGE_RESOLUTION|>--- conflicted
+++ resolved
@@ -38,76 +38,9 @@
         logger.debug(
             f"Attempting to connect to database with URL: {SQLALCHEMY_DATABASE_URL}")
 
-<<<<<<< HEAD
-        # Create database tables - skip in Lambda environment
-        if not settings.IS_LAMBDA:
-            logger.info("Creating database tables...")
-            Base.metadata.create_all(bind=engine)
-            logger.debug("Database tables created successfully")
-        else:
-            logger.debug(
-                "Running in Lambda environment - skipping database table creation")
-
-        # Create initial admin user if environment variables are set and not in Lambda
-        admin_email = os.getenv("ADMIN_EMAIL")
-        admin_password = os.getenv("ADMIN_PASSWORD")
-
-        if admin_email and admin_password and not settings.IS_LAMBDA:
-            # Get a database session
-            from sqlalchemy.orm import sessionmaker
-            SessionLocal = sessionmaker(
-                autocommit=False, autoflush=False, bind=engine)
-            db = SessionLocal()
-
-            try:
-                # Create admin user
-                admin_user = create_admin_user(
-                    db=db,
-                    email=admin_email,
-                    password=admin_password
-                )
-                logger.info(f"Admin user setup completed for {admin_email}")
-            except Exception as e:
-                logger.error(f"Failed to create admin user: {str(e)}")
-            finally:
-                db.close()
-        else:
-            logger.info(
-                "Admin credentials not provided or running in Lambda, skipping admin user creation")
-
-        # Always create a test user for development, whether admin is created or not
-        try:
-            from sqlalchemy.orm import sessionmaker
-            SessionLocal = sessionmaker(
-                autocommit=False, autoflush=False, bind=engine)
-            db = SessionLocal()
-
-            from core.auth import get_password_hash
-            from models.models import User
-
-            test_user = db.query(User).filter(
-                User.email == "user@example.com").first()
-            if not test_user:
-                test_user = User(
-                    email="user@example.com",
-                    hashed_password=get_password_hash("password"),
-                    full_name="Test User",
-                    is_active=True
-                )
-                db.add(test_user)
-                db.commit()
-                logger.info("Test user created: user@example.com / password")
-            else:
-                logger.info("Test user already exists")
-
-            db.close()
-        except Exception as e:
-            logger.error(f"Failed to create test user: {str(e)}")
-=======
         # Create database tables
         Base.metadata.create_all(bind=engine)
         logger.debug("Database tables created successfully")
->>>>>>> f4c9e363
 
     except Exception as e:
         logger.error(f"Error during database initialization: {str(e)}")
